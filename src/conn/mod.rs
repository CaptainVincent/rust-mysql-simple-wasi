use std::borrow::Borrow;
use std::collections::HashMap;
use std::fs;
use std::fmt;
use std::io;
use std::io::Read;
use std::io::Write as NewWrite;
use std::net;
use std::ops::{
    Deref,
    DerefMut,
    Index,
};
use std::path;
use std::str::from_utf8;

use super::consts;
use super::consts::Command;
use super::consts::ColumnType;
use super::io::Read as MyRead;
use super::io::Write;
use super::io::Stream;
use super::io::TcpStream::Insecure;
use super::error::Error::{
    IoError,
    MySqlError,
    DriverError
};
use super::error::DriverError::{
    CouldNotConnect,
    UnsupportedProtocol,
    Protocol41NotSet,
    UnexpectedPacket,
    MismatchedStmtParams,
    SetupError,
    ReadOnlyTransNotSupported,
};
use super::error::Result as MyResult;
#[cfg(feature = "ssl")]
use super::error::DriverError::SslNotSupported;
use super::scramble::scramble;
use super::packet::{OkPacket, EOFPacket, ErrPacket, HandshakePacket, ServerVersion};
use super::value::{
    Params,
    Value,
    from_value_opt
};
#[cfg(any(feature = "pipe", feature = "socket"))]
use super::value::from_value;
use super::value::Value::{NULL, Int, UInt, Float, Bytes, Date, Time};

use byteorder::LittleEndian as LE;
use byteorder::{ByteOrder, ReadBytesExt, WriteBytesExt};
#[cfg(feature = "socket")]
use unix_socket as us;
#[cfg(feature = "pipe")]
use named_pipe as np;

pub mod pool;
mod opts;
pub use self::opts::Opts;

#[derive(PartialEq, Eq, Clone, Copy, Debug)]
pub enum IsolationLevel {
    ReadUncommitted,
    ReadCommitted,
    RepeatableRead,
    Serializable,
}

impl fmt::Display for IsolationLevel {
    fn fmt(&self, f: &mut fmt::Formatter) -> fmt::Result {
        match *self {
            IsolationLevel::ReadUncommitted => write!(f, "READ UNCOMMITTED"),
            IsolationLevel::ReadCommitted => write!(f, "READ COMMITTED"),
            IsolationLevel::RepeatableRead => write!(f, "REPEATABLE READ"),
            IsolationLevel::Serializable => write!(f, "SERIALIZABLE"),
        }
    }
}

#[derive(Debug)]
pub struct Transaction<'a> {
    conn: ConnRef<'a>,
    committed: bool,
    rolled_back: bool,
}

impl<'a> Transaction<'a> {
    fn new(conn: &'a mut Conn) -> Transaction<'a> {
        Transaction {
            conn: ConnRef::ViaConnRef(conn),
            committed: false,
            rolled_back: false,
        }
    }

    fn new_pooled(conn: pool::PooledConn) -> Transaction<'a> {
        Transaction {
            conn: ConnRef::ViaPooledConn(conn),
            committed: false,
            rolled_back: false,
        }
    }

    /// See [`Conn#query`](struct.Conn.html#method.query).
    pub fn query<'c, T: AsRef<str> + 'c>(&'c mut self, query: T) -> MyResult<QueryResult<'c>> {
        self.conn.query(query)
    }

    /// See [`Conn#prepare`](struct.Conn.html#method.prepare).
    pub fn prepare<'c, T: AsRef<str> + 'c>(&'c mut self, query: T) -> MyResult<Stmt<'c>> {
        self.conn.prepare(query)
    }

    /// See [`Conn#prep_exec`](struct.Conn.html#method.prep_exec).
    pub fn prep_exec<'c, A: AsRef<str> + 'c, T: Into<Params>>(&'c mut self, query: A, params: T) -> MyResult<QueryResult<'c>> {
        self.conn.prep_exec(query, params)
    }

    /// Will consume and commit transaction.
    pub fn commit(mut self) -> MyResult<()> {
        try!(self.conn.query("COMMIT"));
        self.committed = true;
        Ok(())
    }

    /// Will consume and rollback transaction. You also can rely on `Drop` implementation but it
    /// will swallow errors.
    pub fn rollback(mut self) -> MyResult<()> {
        try!(self.conn.query("ROLLBACK"));
        self.rolled_back = true;
        Ok(())
    }
}

impl<'a> Drop for Transaction<'a> {
    /// Will rollback transaction.
    fn drop(&mut self) {
        if ! self.committed && ! self.rolled_back {
            let _ = self.conn.query("ROLLBACK");
        }
    }
}

/***
 *     .d8888b.  888                  888
 *    d88P  Y88b 888                  888
 *    Y88b.      888                  888
 *     "Y888b.   888888 88888b.d88b.  888888
 *        "Y88b. 888    888 "888 "88b 888
 *          "888 888    888  888  888 888
 *    Y88b  d88P Y88b.  888  888  888 Y88b.
 *     "Y8888P"   "Y888 888  888  888  "Y888
 *
 *
 *
 */
#[derive(Eq, PartialEq, Clone, Debug)]
struct InnerStmt {
    params: Option<Vec<Column>>,
    columns: Option<Vec<Column>>,
    statement_id: u32,
    num_columns: u16,
    num_params: u16,
    warning_count: u16,
}

impl InnerStmt {
    fn from_payload(pld: &[u8]) -> io::Result<InnerStmt> {
        let mut reader = &pld[1..];
        let statement_id = try!(reader.read_u32::<LE>());
        let num_columns = try!(reader.read_u16::<LE>());
        let num_params = try!(reader.read_u16::<LE>());
        let warning_count = try!(reader.read_u16::<LE>());
        Ok(InnerStmt{statement_id: statement_id,
                     num_columns: num_columns,
                     num_params: num_params,
                     warning_count: warning_count,
                     params: None,
                     columns: None})
    }
}

/// Possible ways to pass conn to a statement or transaction
#[derive(Debug)]
enum ConnRef<'a> {
    ViaConnRef(&'a mut Conn),
    ViaPooledConn(pool::PooledConn),
}

impl<'a> Deref for ConnRef<'a> {
    type Target = Conn;

    fn deref<'c>(&'c self) -> &'c Conn {
        match *self {
            ConnRef::ViaConnRef(ref conn_ref) => conn_ref,
            ConnRef::ViaPooledConn(ref conn) => conn.as_ref(),
        }
    }
}

impl<'a> DerefMut for ConnRef<'a> {
    fn deref_mut<'c>(&'c mut self) -> &'c mut Conn {
        match *self {
            ConnRef::ViaConnRef(ref mut conn_ref) => conn_ref,
            ConnRef::ViaPooledConn(ref mut conn) => conn.as_mut(),
        }
    }
}

/// Mysql
/// [prepared statement](http://dev.mysql.com/doc/internals/en/prepared-statements.html).
#[derive(Debug)]
pub struct Stmt<'a> {
    stmt: InnerStmt,
    conn: ConnRef<'a>,
}

impl<'a> Stmt<'a> {
    fn new(stmt: InnerStmt, conn: &'a mut Conn) -> Stmt<'a> {
        Stmt {
            stmt: stmt,
            conn: ConnRef::ViaConnRef(conn),
        }
    }

    fn new_pooled(stmt: InnerStmt, pooled_conn: pool::PooledConn) -> Stmt<'a> {
        Stmt {
            stmt: stmt,
            conn: ConnRef::ViaPooledConn(pooled_conn),
        }
    }

    /// Returns a slice of a [`Column`s](struct.Column.html) which represents
    /// `Stmt`'s params if any.
    pub fn params_ref(&self) -> Option<&[Column]> {
        match self.stmt.params {
            Some(ref params) => Some(params.as_ref()),
            None => None
        }
    }

    /// Returns a slice of a [`Column`s](struct.Column.html) which represents
    /// `Stmt`'s columns if any.
    pub fn columns_ref(&self) -> Option<&[Column]> {
        match self.stmt.columns {
            Some(ref columns) => Some(columns.as_ref()),
            None => None
        }
    }

    /// Returns index of a `Stmt`'s column by name.
    pub fn column_index<T: AsRef<str>>(&self, name: T) -> Option<usize> {
        match self.stmt.columns {
            None => None,
            Some(ref columns) => {
                let name = name.as_ref().as_bytes();
                for (i, c) in columns.iter().enumerate() {
                    if c.name == name {
                        return Some(i)
                    }
                }
                None
            }
        }
    }

    /// Executes prepared statement with parameters passed as a [`Into<Params>`] implementor.
    ///
    /// ```rust
    /// # use mysql::conn::pool;
    /// # use mysql::conn::Opts;
    /// # use mysql::value::{from_value, from_row, ToValue, Value};
    /// # use std::thread::Thread;
    /// # use std::default::Default;
    /// # use std::iter::repeat;
    /// # fn get_opts() -> Opts {
    /// #     let pwd: String = ::std::env::var("MYSQL_SERVER_PASS").unwrap_or("password".to_string());
    /// #     let port: u16 = ::std::env::var("MYSQL_SERVER_PORT").ok()
    /// #                                .map(|my_port| my_port.parse().ok().unwrap_or(3307))
    /// #                                .unwrap_or(3307);
    /// #     Opts {
    /// #         user: Some("root".to_string()),
    /// #         pass: Some(pwd),
    /// #         ip_or_hostname: Some("127.0.0.1".to_string()),
    /// #         tcp_port: port,
    /// #         ..Default::default()
    /// #     }
    /// # }
    /// # let opts = get_opts();
    /// # let pool = pool::Pool::new(opts).unwrap();
    /// let mut stmt0 = pool.prepare("SELECT 42").unwrap();
    /// let mut stmt1 = pool.prepare("SELECT ?").unwrap();
    /// let mut stmt2 = pool.prepare("SELECT ?, ?").unwrap();
    /// let mut stmt13 = pool.prepare("SELECT ?, ?, ?, ?, ?, ?, ?, ?, ?, ?, ?, ?, ?").unwrap();
    ///
    /// // It is better to pass params as a tuple when executing statements of arity <= 12
    /// for row in stmt0.execute(()).unwrap() {
    ///     let cell = from_row::<u8>(row.unwrap());
    ///     assert_eq!(cell, 42u8);
    /// }
    /// // just do not forget about trailing comma in case of arity = 1
    /// for row in stmt1.execute((42,)).unwrap() {
    ///     let cell = from_row::<u8>(row.unwrap());
    ///     assert_eq!(cell, 42u8);
    /// }
    ///
    /// // If you don't want to lose ownership of param, then you should pass it by reference
    /// let word = "hello".to_string();
    /// for row in stmt2.execute((&word, &word)).unwrap() {
    ///     let (cell1, cell2) = from_row::<(String, String)>(row.unwrap());
    ///     assert_eq!(cell1, "hello");
    ///     assert_eq!(cell2, "hello");
    /// }
    ///
    /// // If you want to execute statement of arity > 12, then you can pass params as &[&ToValue].
    /// let params: &[&ToValue] = &[&1, &2, &3, &4, &5, &6, &7, &8, &9, &10, &11, &12, &13];
    /// for row in stmt13.execute(params).unwrap() {
    ///     let row: Vec<u8> = row.unwrap().unwrap().into_iter().map(from_value::<u8>).collect();
    ///     assert_eq!(row, vec![1, 2, 3, 4, 5, 6, 7, 8, 9, 10, 11, 12, 13]);
    /// }
    /// // but be aware of implicit copying, so if you have huge params and do not care
    /// // about ownership, then better to use plain Vec<Value>.
    /// let mut params: Vec<Value> = Vec::with_capacity(13);
    /// for i in 1..14 {
    ///     params.push(repeat('A').take(i * 1000).collect::<String>().into());
    /// }
    /// for row in stmt13.execute(params).unwrap() {
    ///     let row = row.unwrap();
    ///     let row: Vec<String> = row.unwrap().into_iter().map(from_value::<String>).collect();
    ///     for i in 1..14 {
    ///         assert_eq!(row[i-1], repeat('A').take(i * 1000).collect::<String>());
    ///     }
    /// }
    /// ```
    pub fn execute<'s, T: Into<Params>>(&'s mut self, params: T) -> MyResult<QueryResult<'s>> {
        self.conn.execute(&self.stmt, params)
    }

    fn prep_exec<T: Into<Params>>(mut self, params: T) -> MyResult<QueryResult<'a>> {
        let (columns, ok_packet) = try!(self.conn._execute(&self.stmt, params.into()));
        Ok(QueryResult::new(ResultConnRef::ViaStmt(self), columns, ok_packet, true))
    }
}

/***
 *     .d8888b.           888
 *    d88P  Y88b          888
 *    888    888          888
 *    888         .d88b.  888 888  888 88888b.d88b.  88888b.
 *    888        d88""88b 888 888  888 888 "888 "88b 888 "88b
 *    888    888 888  888 888 888  888 888  888  888 888  888
 *    Y88b  d88P Y88..88P 888 Y88b 888 888  888  888 888  888
 *     "Y8888P"   "Y88P"  888  "Y88888 888  888  888 888  888
 *
 *
 *
 */

/// Mysql
/// [`Column`](http://dev.mysql.com/doc/internals/en/com-query-response.html#packet-Protocol::ColumnDefinition).
#[derive(Clone, Eq, PartialEq, Debug)]
pub struct Column {
    /// Schema name.
    pub schema: Vec<u8>,
    /// Virtual table name.
    pub table: Vec<u8>,
    /// Phisical table name.
    pub org_table: Vec<u8>,
    /// Virtual column name.
    pub name: Vec<u8>,
    /// Phisical column name.
    pub org_name: Vec<u8>,
    /// Default values.
    pub default_values: Vec<u8>,
    /// Maximum length of the field.
    pub column_length: u32,
    /// Column character set.
    pub character_set: u16,
    /// Flags.
    pub flags: consts::ColumnFlags,
    /// Column type.
    pub column_type: consts::ColumnType,
    /// Max shown decimal digits
    pub decimals: u8
}

impl Column {
    #[inline]
    fn from_payload(command: u8, pld: &[u8]) -> io::Result<Column> {
        let mut reader = pld.as_ref();
        // Skip catalog
        let _ = try!(reader.read_lenenc_bytes());
        let schema = try!(reader.read_lenenc_bytes());
        let table = try!(reader.read_lenenc_bytes());
        let org_table = try!(reader.read_lenenc_bytes());
        let name = try!(reader.read_lenenc_bytes());
        let org_name = try!(reader.read_lenenc_bytes());
        let _ = try!(reader.read_lenenc_int());
        let character_set = try!(reader.read_u16::<LE>());
        let column_length = try!(reader.read_u32::<LE>());
        let column_type = try!(reader.read_u8());
        let flags = consts::ColumnFlags::from_bits_truncate(try!(reader.read_u16::<LE>()));
        let decimals = try!(reader.read_u8());
        // skip filler
        try!(reader.read_u16::<LE>());
        let mut default_values = Vec::with_capacity(reader.len());
        if command == Command::COM_FIELD_LIST as u8 {
            let len = try!(reader.read_lenenc_int());
            try!(reader.take(len).read_to_end(&mut default_values));
        }
        Ok(Column{schema: schema,
                  table: table,
                  org_table: org_table,
                  name: name,
                  org_name: org_name,
                  character_set: character_set,
                  column_length: column_length,
                  column_type: From::from(column_type),
                  flags: flags,
                  decimals: decimals,
                  default_values: default_values})
    }
}

/// Mysql row representation.
///
/// Only stores values of a cells. To get column names please refer to
/// [`QueryResult::column_index`](struct.QueryResult.html#method.column_index) and
/// [`QueryResult::column_indexes`](struct.QueryResult.html#method.column_indexes) methods.
///
/// It allows you to move column values out of a row with `Row::take` method but note that it
/// makes row incomplete. Calls to `from_row_opt` on incomplete row will return
/// `Error::FromRowError` and also numerical indexing on taken columns will panic.
///
/// ```rust
/// # use mysql::conn::pool;
/// # use mysql::conn::Opts;
/// # use mysql::value::{from_value, from_row, ToValue, Value};
/// # use std::thread::Thread;
/// # use std::default::Default;
/// # use std::iter::repeat;
/// # fn get_opts() -> Opts {
/// #     let pwd: String = ::std::env::var("MYSQL_SERVER_PASS").unwrap_or("password".to_string());
/// #     let port: u16 = ::std::env::var("MYSQL_SERVER_PORT").ok()
/// #                                .map(|my_port| my_port.parse().ok().unwrap_or(3307))
/// #                                .unwrap_or(3307);
/// #     Opts {
/// #         user: Some("root".to_string()),
/// #         pass: Some(pwd),
/// #         ip_or_hostname: Some("127.0.0.1".to_string()),
/// #         tcp_port: port,
/// #         ..Default::default()
/// #     }
/// # }
/// # let opts = get_opts();
/// # let pool = pool::Pool::new_manual(1, 1, opts).unwrap();
/// # pool.prep_exec("CREATE TEMPORARY TABLE tmp.Users (id INT, name TEXT, age INT, email TEXT)", ());
/// # pool.prep_exec("INSERT INTO tmp.Users (id, name, age, email) VALUES (?, ?, ?, ?)",
/// #                (1, "John", 17, "foo@bar.baz"));
/// pool.prep_exec("SELECT * FROM tmp.Users", ()).map(|mut result| {
///     let idxs = result.column_indexes();
///     let mut row = result.next().unwrap().unwrap();
///
///     assert_eq!(1, from_value::<u32>(row.take(idxs["id"]).unwrap()));
///     assert_eq!("John", from_value::<String>(row.take(idxs["name"]).unwrap()));
///     assert_eq!(17, from_value::<u32>(row.take(idxs["age"]).unwrap()));
///     assert_eq!("foo@bar.baz", from_value::<String>(row.take(idxs["email"]).unwrap()));
/// });
/// ```
///
#[derive(Clone, PartialEq, Debug)]
pub struct Row {
    values: Vec<Option<Value>>,
}

impl Row {
    /// Creates instance of `Row` from raw row representation
    #[doc(hidden)]
    pub fn new(raw_row: Vec<Value>) -> Row {
        Row {
            values: raw_row.into_iter().map(|value| Some(value)).collect(),
        }
    }

    /// Returns length of a row.
    pub fn len(&self) -> usize {
        self.values.len()
    }

    /// Returns reference to the value of a column with index `index` if it exists and wasn't taken
    /// by `Row::take` method.
    pub fn as_ref(&self, index: usize) -> Option<&Value> {
        self.values.get(index).and_then(|x| x.as_ref())
    }

    /// Takes value of a column with index `index` if it exists and wasn't taken earlier.
    pub fn take(&mut self, index: usize) -> Option<Value> {
        self.values.get_mut(index).and_then(|x| x.take())
    }

    /// Unwraps values of a row.
    ///
    /// # Panics
    ///
    /// Panics if any of columns was taken by `take` method.
    pub fn unwrap(self) -> Vec<Value> {
        self.values.into_iter()
        .map(|x| x.expect("Can't unwrap row if some of columns was taken"))
        .collect()
    }

    #[doc(hidden)]
    pub fn place(&mut self, index: usize, value: Value) {
        self.values[index] = Some(value);
    }
}

impl Index<usize> for Row {
    type Output = Value;

    fn index<'a>(&'a self, index: usize) -> &'a Value {
        self.values[index].as_ref().unwrap()
    }
}

/***
 *    888b     d888           .d8888b.
 *    8888b   d8888          d88P  Y88b
 *    88888b.d88888          888    888
 *    888Y88888P888 888  888 888         .d88b.  88888b.  88888b.
 *    888 Y888P 888 888  888 888        d88""88b 888 "88b 888 "88b
 *    888  Y8P  888 888  888 888    888 888  888 888  888 888  888
 *    888   "   888 Y88b 888 Y88b  d88P Y88..88P 888  888 888  888
 *    888       888  "Y88888  "Y8888P"   "Y88P"  888  888 888  888
 *                       888
 *                  Y8b d88P
 *                   "Y88P"
 */

/// Mysql connection.
#[derive(Debug)]
pub struct Conn {
    opts: Opts,
    stream: Option<Stream>,
    stmts: HashMap<String, InnerStmt>,
    server_version: ServerVersion,
    affected_rows: u64,
    last_insert_id: u64,
    max_allowed_packet: usize,
    capability_flags: consts::CapabilityFlags,
    connection_id: u32,
    status_flags: consts::StatusFlags,
    seq_id: u8,
    character_set: u8,
    last_command: u8,
    connected: bool,
    has_results: bool,
}

impl Conn {
    fn empty<T: Into<Opts>>(opts: T) -> Conn {
        Conn {
            opts: opts.into(),
            stream: None,
            stmts: HashMap::new(),
            seq_id: 0u8,
            capability_flags: consts::CapabilityFlags::empty(),
            status_flags: consts::StatusFlags::empty(),
            connection_id: 0u32,
            character_set: 0u8,
            affected_rows: 0u64,
            last_insert_id: 0u64,
            last_command: 0u8,
            max_allowed_packet: consts::MAX_PAYLOAD_LEN,
            connected: false,
            has_results: false,
            server_version: (0, 0, 0),
        }
    }

    #[cfg(all(not(feature = "ssl"), feature = "socket", not(feature = "pipe")))]
    /// Creates new `Conn`.
    pub fn new<T: Into<Opts>>(opts: T) -> MyResult<Conn> {
        let mut conn = Conn::empty(opts);
        try!(conn.connect_stream());
        try!(conn.connect());
        if conn.opts.unix_addr.is_none() && conn.opts.prefer_socket {
            if conn.opts.addr_is_loopback() {
                match conn.get_system_var("socket") {
                    Some(path) => {
                        let path = from_value::<String>(path);
                        let opts = Opts{
                            unix_addr: Some(From::from(path)),
                            ..conn.opts.clone()
                        };
                        return Conn::new(opts).or(Ok(conn));
                    },
                    _ => return Ok(conn)
                }
            }
        }
        for cmd in conn.opts.init.clone() {
            try!(conn.query(cmd));
        }
        return Ok(conn);
    }

    #[cfg(all(not(feature = "ssl"), not(feature = "socket"), feature = "pipe"))]
    /// Creates new `Conn`.
    pub fn new<T: Into<Opts>>(opts: T) -> MyResult<Conn> {
        let mut conn = Conn::empty(opts);
        try!(conn.connect_stream());
        try!(conn.connect());
        if conn.opts.pipe_name.is_none() && conn.opts.prefer_socket {
            if conn.opts.addr_is_loopback() {
                match conn.get_system_var("socket") {
                    Some(name) => {
                        let name = from_value::<String>(name);
                        let opts = Opts{
                            pipe_name: Some(name),
                            ..conn.opts.clone()
                        };
                        return Conn::new(opts).or(Ok(conn));
                    },
                    _ => return Ok(conn)
                }
            }
        }
        for cmd in conn.opts.init.clone() {
            try!(conn.query(cmd));
        }
        return Ok(conn);
    }

    #[cfg(all(feature = "ssl", feature = "socket"))]
    /// Creates new `Conn`.
    pub fn new<T: Into<Opts>>(opts: T) -> MyResult<Conn> {
        let mut conn = Conn::empty(opts);
        try!(conn.connect_stream());
        try!(conn.connect());
        if let None = conn.opts.ssl_opts {
            if conn.opts.unix_addr.is_none() && conn.opts.prefer_socket {
                if conn.opts.addr_is_loopback() {
                    match conn.get_system_var("socket") {
                        Some(path) => {
                            let path = from_value::<String>(path);
                            let opts = Opts{
                                unix_addr: Some(From::from(path)),
                                ..conn.opts.clone()
                            };
                            return Conn::new(opts).or(Ok(conn));
                        },
                        _ => return Ok(conn)
                    }
                }
            }
        }
        for cmd in conn.opts.init.clone() {
            try!(conn.query(cmd));
        }
        return Ok(conn);
    }

    #[cfg(all(feature = "ssl", not(feature = "socket"), feature = "pipe"))]
    /// Creates new `Conn`.
    pub fn new<T: Into<Opts>>(opts: T) -> MyResult<Conn> {
        let mut conn = Conn::empty(opts);
        try!(conn.connect_stream());
        try!(conn.connect());
        if let None = conn.opts.ssl_opts {
            if conn.opts.unix_addr.is_none() && conn.opts.prefer_socket {
                if conn.opts.addr_is_loopback() {
                    match conn.get_system_var("socket") {
                        Some(name) => {
                            let name = from_value::<String>(path);
                            let opts = Opts{
                                pipe_name: Some(name),
                                ..conn.opts.clone()
                            };
                            return Conn::new(opts).or(Ok(conn));
                        },
                        _ => return Ok(conn)
                    }
                }
            }
        }
        for cmd in conn.opts.init.clone() {
            try!(conn.query(cmd));
        }
        return Ok(conn);
    }

    #[cfg(all(not(feature = "ssl"), not(feature = "socket"), not(feature = "pipe")))]
    /// Creates new `Conn`.
    pub fn new<T: Into<Opts>>(opts: T) -> MyResult<Conn> {
        let mut conn = Conn::empty(opts);
        try!(conn.connect_stream());
        try!(conn.connect());
        for cmd in conn.opts.init.clone() {
            try!(conn.query(cmd));
        }
        return Ok(conn);
    }

    #[cfg(all(feature = "ssl", not(feature = "socket"), not(feature = "pipe")))]
    /// Creates new `Conn`.
    pub fn new<T: Into<Opts>>(opts: T) -> MyResult<Conn> {
        let mut conn = Conn::empty(opts);
        try!(conn.connect_stream());
        try!(conn.connect());
        for cmd in conn.opts.init.clone() {
            try!(conn.query(cmd));
        }
        return Ok(conn);
    }

<<<<<<< HEAD
    /// Resets `Conn` (drops state then reconnects).
    pub fn reset(&mut self) -> MyResult<()> {
        if self.server_version > (5, 7, 2) {
            try!(self.write_command(Command::COM_RESET_CONNECTION));
            self.read_packet()
            .and_then(|pld| {
                match pld[0] {
                    0 => {
                        let ok = try!(OkPacket::from_payload(pld.as_ref()));
                        self.handle_ok(&ok);
                        self.last_command = 0;
                        self.stmts.clear();
                        Ok(())
                    },
                    _ => {
                        let err = try!(ErrPacket::from_payload(pld.as_ref(), self.capability_flags));
                        Err(MySqlError(err.into()))
                    }
                }
            })
=======
    fn soft_reset(&mut self) -> MyResult<()> {
        try!(self.write_command(Command::COM_RESET_CONNECTION));
        self.read_packet().and_then(|pld| {
            match pld[0] {
                0 => {
                    let ok = try!(OkPacket::from_payload(&*pld));
                    self.handle_ok(&ok);
                    self.last_command = 0;
                    self.stmts.clear();
                    Ok(())
                },
                _ => {
                    let err = try!(ErrPacket::from_payload(&*pld, self.capability_flags));
                    Err(MySqlError(err))
                },
            }
        })
    }

    fn hard_reset(&mut self) -> MyResult<()> {
        self.stream = None;
        self.stmts.clear();
        self.seq_id = 0;
        self.capability_flags = consts::CapabilityFlags::empty();
        self.status_flags = consts::StatusFlags::empty();
        self.connection_id = 0;
        self.character_set = 0;
        self.affected_rows = 0;
        self.last_insert_id = 0;
        self.last_command = 0;
        self.max_allowed_packet = consts::MAX_PAYLOAD_LEN;
        self.connected = false;
        self.has_results = false;
        try!(self.connect_stream());
        self.connect()
    }

    /// Resets `MyConn` (drops state then reconnects).
    pub fn reset(&mut self) -> MyResult<()> {
        if self.server_version > (5, 7, 2) {
            match self.soft_reset() {
                Ok(_) => Ok(()),
                _ => self.hard_reset()
            }
>>>>>>> bcd2e598
        } else {
            self.hard_reset()
        }
    }

    fn get_mut_stream<'a>(&'a mut self) -> &'a mut Stream {
        self.stream.as_mut().unwrap()
    }

    #[cfg(feature = "openssl")]
    fn switch_to_ssl(&mut self) -> MyResult<()> {
        if self.stream.is_some() {
            let stream = self.stream.take().unwrap();
            let stream = try!(stream.make_secure(self.opts.verify_peer, &self.opts.ssl_opts));
            self.stream = Some(stream);
        }
        Ok(())
    }

    #[cfg(all(not(feature = "socket"), feature = "pipe"))]
    fn connect_stream(&mut self) -> MyResult<()> {
        if self.opts.pipe_name.is_some() {
            let mut full_name: String = r"\\.\pipe\".into();
            full_name.push_str(self.opts.pipe_name.as_ref().unwrap().as_ref());
            self.stream = Some(Stream::PipeStream(try!(np::PipeClient::connect(full_name))));
            Ok(())
        } else if self.opts.ip_or_hostname.is_some() {
            match net::TcpStream::connect(&(self.opts.ip_or_hostname.as_ref().unwrap().as_ref(),
                                             self.opts.tcp_port))
            {
                Ok(stream) => {
                    self.stream = Some(Stream::TcpStream(Some(Insecure(stream))));
                    Ok(())
                },
                _ => {
                    Err(DriverError(CouldNotConnect(self.opts.ip_or_hostname.clone())))
                }
            }
        } else {
            Err(DriverError(CouldNotConnect(None)))
        }
    }

    #[cfg(all(feature = "socket", not(feature = "pipe")))]
    fn connect_stream(&mut self) -> MyResult<()> {
        if self.opts.unix_addr.is_some() {
            match us::UnixStream::connect(self.opts.unix_addr.as_ref().unwrap()) {
                Ok(stream) => {
                    self.stream = Some(Stream::UnixStream(stream));
                    Ok(())
                },
                _ => {
                    let path_str = format!("{}", self.opts.unix_addr.as_ref().unwrap().display());
                    Err(DriverError(CouldNotConnect(Some(path_str))))
                }
            }
        } else if self.opts.ip_or_hostname.is_some() {
            match net::TcpStream::connect(&(&**self.opts.ip_or_hostname.as_ref().unwrap(),
                                            self.opts.tcp_port))
            {
                Ok(stream) => {
                    self.stream = Some(Stream::TcpStream(Some(Insecure(stream))));
                    Ok(())
                },
                _ => {
                    Err(DriverError(CouldNotConnect(self.opts.ip_or_hostname.clone())))
                }
            }
        } else {
            Err(DriverError(CouldNotConnect(None)))
        }
    }

    #[cfg(all(not(feature = "socket"), not(feature = "pipe")))]
    fn connect_stream(&mut self) -> MyResult<()> {
        if self.opts.ip_or_hostname.is_some() {
            match net::TcpStream::connect(&(&**self.opts.ip_or_hostname.as_ref().unwrap(),
                                            self.opts.tcp_port))
            {
                Ok(stream) => {
                    self.stream = Some(Stream::TcpStream(Some(Insecure(stream))));
                    Ok(())
                },
                _ => {
                    Err(DriverError(CouldNotConnect(self.opts.ip_or_hostname.clone())))
                }
            }
        } else {
            Err(DriverError(CouldNotConnect(None)))
        }
    }

    fn read_packet(&mut self) -> MyResult<Vec<u8>> {
        let old_seq_id = self.seq_id;
        let (data, seq_id) = try!(self.get_mut_stream().read_packet(old_seq_id));
        self.seq_id = seq_id;
        Ok(data)
    }

    fn write_packet(&mut self, data: &[u8]) -> MyResult<()> {
        let seq_id = self.seq_id;
        let max_allowed_packet = self.max_allowed_packet;
        self.seq_id = try!(self.get_mut_stream().write_packet(data, seq_id, max_allowed_packet));
        Ok(())
    }

    fn handle_handshake(&mut self, hp: &HandshakePacket) {
        self.capability_flags = hp.capability_flags;
        self.status_flags = hp.status_flags;
        self.connection_id = hp.connection_id;
        self.character_set = hp.character_set;
        self.server_version = hp.server_version;
    }

    fn handle_ok(&mut self, op: &OkPacket) {
        self.affected_rows = op.affected_rows;
        self.last_insert_id = op.last_insert_id;
        self.status_flags = op.status_flags;
    }

    fn handle_eof(&mut self, eof: &EOFPacket) {
        self.status_flags = eof.status_flags;
    }

    #[cfg(not(feature = "ssl"))]
    fn do_handshake(&mut self) -> MyResult<()> {
        self.read_packet().and_then(|pld| {
            match pld[0] {
                0xFF => {
                    let error_packet = try!(ErrPacket::from_payload(pld.as_ref(),
                                                                    self.capability_flags));
                    Err(MySqlError(error_packet.into()))
                },
                _ => {
                    let handshake = try!(HandshakePacket::from_payload(pld.as_ref()));
                    if handshake.protocol_version != 10u8 {
                        return Err(DriverError(UnsupportedProtocol(handshake.protocol_version)));
                    }
                    if !handshake.capability_flags.contains(consts::CLIENT_PROTOCOL_41) {
                        return Err(DriverError(Protocol41NotSet));
                    }
                    self.handle_handshake(&handshake);
                    self.do_handshake_response(&handshake)
                },
            }
        }).and_then(|_| {
            self.read_packet()
        }).and_then(|pld| {
            match pld[0] {
                0u8 => {
                    let ok = try!(OkPacket::from_payload(pld.as_ref()));
                    self.handle_ok(&ok);
                    Ok(())
                },
                0xffu8 => {
                    let err = try!(ErrPacket::from_payload(pld.as_ref(),
                                                           self.capability_flags));
                    Err(MySqlError(err.into()))
                },
                _ => Err(DriverError(UnexpectedPacket))
            }
        })
    }

    #[cfg(feature = "ssl")]
    fn do_handshake(&mut self) -> MyResult<()> {
        self.read_packet().and_then(|pld| {
            match pld[0] {
                0xFF => {
                    let error_packet = try!(ErrPacket::from_payload(pld.as_ref(),
                                                                    self.capability_flags));
                    Err(MySqlError(error_packet.into()))
                },
                _ => {
                    let handshake = try!(HandshakePacket::from_payload(pld.as_ref()));
                    if handshake.protocol_version != 10u8 {
                        return Err(DriverError(UnsupportedProtocol(handshake.protocol_version)));
                    }
                    if !handshake.capability_flags.contains(consts::CLIENT_PROTOCOL_41) {
                        return Err(DriverError(Protocol41NotSet));
                    }
                    self.handle_handshake(&handshake);
                    if self.opts.ssl_opts.is_some() && self.stream.is_some() {
                        if self.stream.as_ref().unwrap().is_insecure() {
                            if !handshake.capability_flags.contains(consts::CLIENT_SSL) {
                                return Err(DriverError(SslNotSupported));
                            } else {
                                try!(self.do_ssl_request());
                                try!(self.switch_to_ssl());
                            }
                        }
                    }
                    self.do_handshake_response(&handshake)
                },
            }
        }).and_then(|_| {
            self.read_packet()
        }).and_then(|pld| {
            match pld[0] {
                0u8 => {
                    let ok = try!(OkPacket::from_payload(pld.as_ref()));
                    self.handle_ok(&ok);
                    Ok(())
                },
                0xffu8 => {
                    let err = try!(ErrPacket::from_payload(pld.as_ref(),
                                                           self.capability_flags));
                    Err(MySqlError(err.into()))
                },
                _ => Err(DriverError(UnexpectedPacket))
            }
        })
    }

    #[cfg(feature = "ssl")]
    fn get_client_flags(&self) -> consts::CapabilityFlags {
        let mut client_flags = consts::CLIENT_PROTOCOL_41 |
                               consts::CLIENT_SECURE_CONNECTION |
                               consts::CLIENT_LONG_PASSWORD |
                               consts::CLIENT_TRANSACTIONS |
                               consts::CLIENT_LOCAL_FILES |
                               consts::CLIENT_MULTI_STATEMENTS |
                               consts::CLIENT_MULTI_RESULTS |
                               consts::CLIENT_PS_MULTI_RESULTS |
                               (self.capability_flags & consts::CLIENT_LONG_FLAG);
        if let Some(ref db_name) = self.opts.db_name {
            if db_name.len() > 0 {
                client_flags.insert(consts::CLIENT_CONNECT_WITH_DB);
            }
        }
        if self.stream.is_some() && self.stream.as_ref().unwrap().is_insecure() {
            if self.opts.ssl_opts.is_some() {
                client_flags.insert(consts::CLIENT_SSL);
            }
        }
        client_flags
    }

    #[cfg(not(feature = "ssl"))]
    fn get_client_flags(&self) -> consts::CapabilityFlags {
        let mut client_flags = consts::CLIENT_PROTOCOL_41 |
                               consts::CLIENT_SECURE_CONNECTION |
                               consts::CLIENT_LONG_PASSWORD |
                               consts::CLIENT_TRANSACTIONS |
                               consts::CLIENT_LOCAL_FILES |
                               consts::CLIENT_MULTI_STATEMENTS |
                               consts::CLIENT_MULTI_RESULTS |
                               consts::CLIENT_PS_MULTI_RESULTS |
                               (self.capability_flags & consts::CLIENT_LONG_FLAG);
        if let Some(ref db_name) = self.opts.db_name {
            if db_name.len() > 0 {
                client_flags.insert(consts::CLIENT_CONNECT_WITH_DB);
            }
        }
        client_flags
    }

    #[cfg(feature = "ssl")]
    fn do_ssl_request(&mut self) -> MyResult<()> {
        let client_flags = self.get_client_flags();
        let mut writer = io::Cursor::new(Vec::with_capacity(4 + 4 + 1 + 23));
        try!(writer.write_u32::<LE>(client_flags.bits()));
        try!(writer.write_all(&[0u8; 4]));
        try!(writer.write_u8(consts::UTF8_GENERAL_CI));
        try!(writer.write_all(&[0u8; 23]));
        self.write_packet(writer.into_inner().borrow())
    }

    fn do_handshake_response(&mut self, hp: &HandshakePacket) -> MyResult<()> {
        let client_flags = self.get_client_flags();
        let scramble_buf = if let Some(ref pass) = self.opts.pass {
            scramble(&*hp.auth_plugin_data, pass.as_bytes())
        } else {
            None
        };
        let user_len = self.opts.user.as_ref().map(|x| x.as_bytes().len()).unwrap_or(0);
        let db_name_len = self.opts.db_name.as_ref().map(|x| x.as_bytes().len()).unwrap_or(0);
        let scramble_buf_len = if scramble_buf.is_some() { 20 } else { 0 };
        let mut payload_len = 4 + 4 + 1 + 23 + user_len + 1 + 1 + scramble_buf_len;
        if db_name_len > 0 {
            payload_len += db_name_len + 1;
        }
        let mut writer = io::Cursor::new(Vec::with_capacity(payload_len));
        try!(writer.write_u32::<LE>(client_flags.bits()));
        try!(writer.write_all(&[0u8; 4]));
        try!(writer.write_u8(consts::UTF8_GENERAL_CI));
        try!(writer.write_all(&[0u8; 23]));
        if let Some(ref user) = self.opts.user {
            try!(writer.write_all(user.as_bytes()));
        }
        try!(writer.write_u8(0u8));
        try!(writer.write_u8(scramble_buf_len as u8));
        if let Some(scr) = scramble_buf {
            try!(writer.write_all(scr.as_ref()));
        }
        if db_name_len > 0 {
            let db_name = self.opts.db_name.as_ref().unwrap();
            try!(writer.write_all(db_name.as_bytes()));
            try!(writer.write_u8(0u8));
        }
        self.write_packet(writer.into_inner().borrow())
    }

    fn write_command(&mut self, cmd: consts::Command) -> MyResult<()> {
        self.seq_id = 0u8;
        self.last_command = cmd as u8;
        self.write_packet(&[cmd as u8])
    }

    fn write_command_data(&mut self, cmd: consts::Command, buf: &[u8]) -> MyResult<()> {
        self.seq_id = 0u8;
        self.last_command = cmd as u8;
        let mut writer = io::Cursor::new(Vec::with_capacity(buf.len() + 1));
        let _ = writer.write_u8(cmd as u8);
        let _ = writer.write_all(buf);
        self.write_packet(writer.into_inner().borrow())
    }

    fn send_long_data(&mut self, stmt: &InnerStmt, params: &[Value], ids: Vec<u16>) -> MyResult<()> {
        for &id in ids.iter() {
            match params[id as usize] {
                Bytes(ref x) => {
                    for chunk in x.chunks(self.max_allowed_packet - 7) {
                        let chunk_len = chunk.len() + 7;
                        let mut writer = io::Cursor::new(Vec::with_capacity(chunk_len));
                        try!(writer.write_u32::<LE>(stmt.statement_id));
                        try!(writer.write_u16::<LE>(id));
                        try!(writer.write_all(chunk));
                        try!(self.write_command_data(Command::COM_STMT_SEND_LONG_DATA,
                                                     writer.into_inner().borrow()));
                    }
                },
                _ => unreachable!(),
            }
        }
        Ok(())
    }

    fn _execute(&mut self, stmt: &InnerStmt, params: Params) -> MyResult<(Vec<Column>, Option<OkPacket>)> {
        let mut writer: io::Cursor<_>;
        match params {
            Params::Empty => {
                if stmt.num_params != 0 {
                    return Err(DriverError(MismatchedStmtParams(stmt.num_params, 0)));
                }
                writer = io::Cursor::new(Vec::with_capacity(4 + 1 + 4));
                try!(writer.write_u32::<LE>(stmt.statement_id));
                try!(writer.write_u8(0u8));
                try!(writer.write_u32::<LE>(1u32));
            },
            Params::Positional(params) => {
                if stmt.num_params != params.len() as u16 {
                    return Err(DriverError(MismatchedStmtParams(stmt.num_params, params.len())));
                }
                if let Some(ref sparams) = stmt.params {
                    let (bitmap, values, large_ids) =
                        try!(Value::to_bin_payload(sparams.as_ref(),
                                                   &params,
                                                   self.max_allowed_packet));
                    match large_ids {
                        Some(ids) => try!(self.send_long_data(stmt, &params, ids)),
                        _ => ()
                    }
                    writer = io::Cursor::new(Vec::with_capacity(9 + bitmap.len() + 1 +
                                                                params.len() * 2 +
                                                                values.len()));
                    try!(writer.write_u32::<LE>(stmt.statement_id));
                    try!(writer.write_u8(0u8));
                    try!(writer.write_u32::<LE>(1u32));
                    try!(writer.write_all(bitmap.as_ref()));
                    try!(writer.write_u8(1u8));
                    for i in 0..params.len() {
                        match params[i] {
                            NULL => try!(writer.write_all(
                                &[sparams[i].column_type as u8, 0u8])),
                            Bytes(..) => try!(
                                writer.write_all(&[ColumnType::MYSQL_TYPE_VAR_STRING as u8, 0u8])),
                            Int(..) => try!(
                                writer.write_all(&[ColumnType::MYSQL_TYPE_LONGLONG as u8, 0u8])),
                            UInt(..) => try!(
                                writer.write_all(&[ColumnType::MYSQL_TYPE_LONGLONG as u8, 128u8])),
                            Float(..) => try!(
                                writer.write_all(&[ColumnType::MYSQL_TYPE_DOUBLE as u8, 0u8])),
                            Date(..) => try!(
                                writer.write_all(&[ColumnType::MYSQL_TYPE_DATETIME as u8, 0u8])),
                            Time(..) => try!(
                                writer.write_all(&[ColumnType::MYSQL_TYPE_TIME as u8, 0u8]))
                        }
                    }
                    try!(writer.write_all(values.as_ref()));
                } else {
                    unreachable!();
                }
            },
            Params::Named(_) => unimplemented!(),
        }
        try!(self.write_command_data(Command::COM_STMT_EXECUTE, writer.into_inner().borrow()));
        self.handle_result_set()
    }

    fn execute<'a, T: Into<Params>>(&'a mut self, stmt: &InnerStmt, params: T) -> MyResult<QueryResult<'a>> {
        match self._execute(stmt, params.into()) {
            Ok((columns, ok_packet)) => {
                Ok(QueryResult::new(ResultConnRef::ViaConnRef(self), columns, ok_packet, true))
            },
            Err(err) => Err(err)
        }
    }

    fn _start_transaction(&mut self,
                          consistent_snapshot: bool,
                          isolation_level: Option<IsolationLevel>,
                          readonly: Option<bool>) -> MyResult<()> {
        if let Some(i_level) = isolation_level {
            let _ = try!(self.query(format!("SET TRANSACTION ISOLATION LEVEL {}", i_level)));
        }
        if let Some(readonly) = readonly {
            if self.server_version < (5, 6, 5) {
                return Err(DriverError(ReadOnlyTransNotSupported));
            }
            let _ = if readonly {
                try!(self.query("SET TRANSACTION READ ONLY"))
            } else {
                try!(self.query("SET TRANSACTION READ WRITE"))
            };
        }
        let _ = if consistent_snapshot {
            try!(self.query("START TRANSACTION WITH CONSISTENT SNAPSHOT"))
        } else {
            try!(self.query("START TRANSACTION"))
        };
        Ok(())
    }

    fn send_local_infile(&mut self, file_name: &[u8]) -> MyResult<Option<OkPacket>> {
        let path = String::from_utf8_lossy(file_name);
        let path = path.into_owned();
        let path: path::PathBuf = path.into();
        let mut file = try!(fs::File::open(&path));
        let mut chunk = vec![0u8; self.max_allowed_packet];
        let mut r = file.read(&mut chunk[..]);
        loop {
            match r {
                Ok(n) => {
                    if n > 0 {
                        try!(self.write_packet(&chunk[..n]));
                    } else {
                        break;
                    }
                },
                Err(e) => {
                    return Err(IoError(e));
                }
            }
            r = file.read(&mut chunk[..]);
        }
        try!(self.write_packet(&[]));
        let pld = try!(self.read_packet());
        if pld[0] == 0u8 {
            let ok = try!(OkPacket::from_payload(pld.as_ref()));
            self.handle_ok(&ok);
            return Ok(Some(ok));
        }
        Ok(None)
    }

    fn handle_result_set(&mut self) -> MyResult<(Vec<Column>, Option<OkPacket>)> {
        let pld = try!(self.read_packet());
        match pld[0] {
            0x00 => {
                let ok = try!(OkPacket::from_payload(pld.as_ref()));
                self.handle_ok(&ok);
                Ok((Vec::new(), Some(ok)))
            },
            0xfb => {
                let mut reader = &pld[1..];
                let mut file_name = Vec::with_capacity(reader.len());
                try!(reader.read_to_end(&mut file_name));
                match self.send_local_infile(file_name.as_ref()) {
                    Ok(x) => Ok((Vec::new(), x)),
                    Err(err) => Err(err)
                }
            },
            0xff => {
                let err = try!(ErrPacket::from_payload(pld.as_ref(), self.capability_flags));
                Err(MySqlError(err.into()))
            },
            _ => {
                let mut reader = &pld[..];
                let column_count = try!(reader.read_lenenc_int());
                let mut columns: Vec<Column> = Vec::with_capacity(column_count as usize);
                for _ in 0..column_count {
                    let pld = try!(self.read_packet());
                    columns.push(try!(Column::from_payload(self.last_command, pld.as_ref())));
                }
                // skip eof packet
                try!(self.read_packet());
                self.has_results = true;
                Ok((columns, None))
            }
        }
    }

    fn _query(&mut self, query: &str) -> MyResult<(Vec<Column>, Option<OkPacket>)> {
        try!(self.write_command_data(Command::COM_QUERY, query.as_bytes()));
        self.handle_result_set()
    }

    /// Executes [`COM_PING`](http://dev.mysql.com/doc/internals/en/com-ping.html)
    /// on `Conn`. Return `true` on success or `false` on error.
    pub fn ping(&mut self) -> bool {
        match self.write_command(Command::COM_PING) {
            Ok(_) => {
                self.read_packet().is_ok()
            },
            _ => false
        }
    }

    /// Starts new transaction with provided options.
    /// `readonly` is only available since MySQL 5.6.5.
    pub fn start_transaction<'a>(&'a mut self,
                                 consistent_snapshot: bool,
                                 isolation_level: Option<IsolationLevel>,
                                 readonly: Option<bool>) -> MyResult<Transaction<'a>> {
        let _ = try!(self._start_transaction(consistent_snapshot, isolation_level, readonly));
        Ok(Transaction::new(self))
    }

    /// Implements text protocol of mysql server.
    ///
    /// Executes mysql query on `Conn`. [`QueryResult`](struct.QueryResult.html)
    /// will borrow `Conn` until the end of its scope.
    pub fn query<'a, T: AsRef<str> + 'a>(&'a mut self, query: T) -> MyResult<QueryResult<'a>> {
        match self._query(query.as_ref()) {
            Ok((columns, ok_packet)) => {
                Ok(QueryResult::new(ResultConnRef::ViaConnRef(self), columns, ok_packet, false))
            },
            Err(err) => Err(err),
        }
    }

    fn _true_prepare(&mut self, query: &str) -> MyResult<InnerStmt> {
        try!(self.write_command_data(Command::COM_STMT_PREPARE, query.as_bytes()));
        let pld = try!(self.read_packet());
        match pld[0] {
            0xff => {
                let err = try!(ErrPacket::from_payload(pld.as_ref(), self.capability_flags));
                Err(MySqlError(err.into()))
            },
            _ => {
                let mut stmt = try!(InnerStmt::from_payload(pld.as_ref()));
                if stmt.num_params > 0 {
                    let mut params: Vec<Column> = Vec::with_capacity(stmt.num_params as usize);
                    for _ in 0..stmt.num_params {
                        let pld = try!(self.read_packet());
                        params.push(try!(Column::from_payload(self.last_command, pld.as_ref())));
                    }
                    stmt.params = Some(params);
                    try!(self.read_packet());
                }
                if stmt.num_columns > 0 {
                    let mut columns: Vec<Column> = Vec::with_capacity(stmt.num_columns as usize);
                    for _ in 0..stmt.num_columns {
                        let pld = try!(self.read_packet());
                        columns.push(try!(Column::from_payload(self.last_command, pld.as_ref())));
                    }
                    stmt.columns = Some(columns);
                    try!(self.read_packet());
                }
                Ok(stmt)
            }
        }
    }

    fn _prepare(&mut self, query: &str) -> MyResult<InnerStmt> {
        if let Some(inner_st) = self.stmts.get(query) {
            return Ok(inner_st.clone());
        }

        let inner_st = try!(self._true_prepare(query));
        self.stmts.insert(query.to_owned(), inner_st.clone());
        Ok(inner_st)
    }

    /// Implements binary protocol of mysql server.
    ///
    /// Prepares mysql statement on `Conn`. [`Stmt`](struct.Stmt.html) will
    /// borrow `Conn` until the end of its scope.
    ///
    /// This call will take statement from cache if has been prepared on this connection.
    pub fn prepare<'a, T: AsRef<str> + 'a>(&'a mut self, query: T) -> MyResult<Stmt<'a>> {
        match self._prepare(query.as_ref()) {
            Ok(stmt) => Ok(Stmt::new(stmt, self)),
            Err(err) => Err(err),
        }
    }

    /// Prepares and executes statement in one call.
    ///
    /// This call will take statement from cache if has been prepared on this connection.
    pub fn prep_exec<'a, A, T>(&'a mut self, query: A, params: T) -> MyResult<QueryResult<'a>>
    where A: AsRef<str> + 'a,
          T: Into<Params> {
        try!(self.prepare(query)).prep_exec(params.into())
    }

    fn more_results_exists(&self) -> bool {
        self.has_results
    }

    fn connect(&mut self) -> MyResult<()> {
        if self.connected {
            return Ok(());
        }
        self.do_handshake().and_then(|_| {
            Ok(from_value_opt::<usize>(self.get_system_var("max_allowed_packet").unwrap_or(NULL))
               .unwrap_or(0))
        }).and_then(|max_allowed_packet| {
            if max_allowed_packet == 0 {
                Err(DriverError(SetupError))
            } else {
                self.max_allowed_packet = max_allowed_packet;
                self.connected = true;
                Ok(())
            }
        })
    }

    fn get_system_var(&mut self, name: &str) -> Option<Value> {
        for row in self.query(format!("SELECT @@{};", name)).unwrap() {
            match row {
                Ok(mut r) => match r.len() {
                    0 => (),
                    _ => return r.take(0),
                },
                _ => (),
            }
        }
        return None;
    }

    fn next_bin(&mut self, columns: &Vec<Column>) -> MyResult<Option<Vec<Value>>> {
        if ! self.has_results {
            return Ok(None);
        }
        let pld = match self.read_packet() {
            Ok(pld) => pld,
            Err(e) => {
                self.has_results = false;
                return Err(e);
            }
        };
        let x = pld[0];
        if x == 0xfe && pld.len() < 0xfe {
            self.has_results = false;
            let p = try!(EOFPacket::from_payload(pld.as_ref()));
            self.handle_eof(&p);
            return Ok(None);
        }
        let res = Value::from_bin_payload(pld.as_ref(), columns.as_ref());
        match res {
            Ok(p) => Ok(Some(p)),
            Err(e) => {
                self.has_results = false;
                Err(IoError(e))
            }
        }
    }

    fn next_text(&mut self, col_count: usize) -> MyResult<Option<Vec<Value>>> {
        if ! self.has_results {
            return Ok(None);
        }
        let pld = match self.read_packet() {
            Ok(pld) => pld,
            Err(e) => {
                self.has_results = false;
                return Err(e);
            }
        };
        let x = pld[0];
        if (x == 0xfe || x == 0xff) && pld.len() < 0xfe {
            self.has_results = false;
            if x == 0xfe {
                let p = try!(EOFPacket::from_payload(pld.as_ref()));
                self.handle_eof(&p);
                return Ok(None);
            } else /* x == 0xff */ {
                let p = ErrPacket::from_payload(pld.as_ref(), self.capability_flags);
                match p {
                    Ok(p) => return Err(MySqlError(p.into())),
                    Err(err) => return Err(IoError(err))
                }
            }
        }
        let res = Value::from_payload(pld.as_ref(), col_count);
        match res {
            Ok(p) => Ok(Some(p)),
            Err(err) => {
                self.has_results = false;
                Err(IoError(err))
            }
        }
    }

    fn has_stmt(&self, query: &str) -> bool {
        self.stmts.contains_key(query)
    }
}

impl Drop for Conn {
    fn drop(&mut self) {
        let keys: Vec<String> = self.stmts.keys().map(Clone::clone).collect();
        for key in keys {
            for stmt in self.stmts.remove(&key) {
                let data: [u8; 4] = [(stmt.statement_id & 0x000000FF) as u8,
                                     ((stmt.statement_id & 0x0000FF00) >> 08) as u8,
                                     ((stmt.statement_id & 0x00FF0000) >> 16) as u8,
                                     ((stmt.statement_id & 0xFF000000) >> 24) as u8,];
                let _ = self.write_command_data(Command::COM_STMT_CLOSE, &data);
            }
        }
    }
}

/***
 *    888b     d888          8888888b.                             888 888
 *    8888b   d8888          888   Y88b                            888 888
 *    88888b.d88888          888    888                            888 888
 *    888Y88888P888 888  888 888   d88P  .d88b.  .d8888b  888  888 888 888888
 *    888 Y888P 888 888  888 8888888P"  d8P  Y8b 88K      888  888 888 888
 *    888  Y8P  888 888  888 888 T88b   88888888 "Y8888b. 888  888 888 888
 *    888   "   888 Y88b 888 888  T88b  Y8b.          X88 Y88b 888 888 Y88b.
 *    888       888  "Y88888 888   T88b  "Y8888   88888P'  "Y88888 888  "Y888
 *                       888
 *                  Y8b d88P
 *                   "Y88P"
 */

/// Possible ways to pass conn to a query result
#[derive(Debug)]
enum ResultConnRef<'a> {
    ViaConnRef(&'a mut Conn),
    ViaStmt(Stmt<'a>)
}

impl<'a> Deref for ResultConnRef<'a> {
    type Target = Conn;

    fn deref<'c>(&'c self) -> &'c Conn {
        match *self {
            ResultConnRef::ViaConnRef(ref conn_ref) => conn_ref,
            ResultConnRef::ViaStmt(ref stmt) => stmt.conn.deref(),
        }
    }
}

impl<'a> DerefMut for ResultConnRef<'a> {
    fn deref_mut<'c>(&'c mut self) -> &'c mut Conn {
        match *self {
            ResultConnRef::ViaConnRef(ref mut conn_ref) => conn_ref,
            ResultConnRef::ViaStmt(ref mut stmt) => stmt.conn.deref_mut(),
        }
    }
}

/// Mysql result set for text and binary protocols.
///
/// If you want to get rows from `QueryResult` you should rely on implementation
/// of `Iterator` over `MyResult<Row>` on `QueryResult`.
///
/// [`Row`](struct.Row.html) is the current row representation. To get something useful from
/// [`Row`](struct.Row.html) you should rely on `FromRow` trait implemented for tuples of
/// `FromValue` implementors up to arity 12, or on `FromValue` trait for rows with higher arity.
///
/// ```rust
/// use mysql::value::from_row;
/// # use mysql::conn::pool;
/// # use mysql::conn::Opts;
/// # use mysql::value::Value;
/// # use std::thread::Thread;
/// # use std::default::Default;
/// # fn get_opts() -> Opts {
/// #     let pwd: String = ::std::env::var("MYSQL_SERVER_PASS").unwrap_or("password".to_string());
/// #     let port: u16 = ::std::env::var("MYSQL_SERVER_PORT").ok()
/// #                                .map(|my_port| my_port.parse().ok().unwrap_or(3307))
/// #                                .unwrap_or(3307);
/// #     Opts {
/// #         user: Some("root".to_string()),
/// #         pass: Some(pwd),
/// #         ip_or_hostname: Some("127.0.0.1".to_string()),
/// #         tcp_port: port,
/// #         ..Default::default()
/// #     }
/// # }
/// # let opts = get_opts();
/// # let pool = pool::Pool::new(opts).unwrap();
/// let mut conn = pool.get_conn().unwrap();
///
/// for row in conn.prep_exec("SELECT ?, ?", (42, 2.5)).unwrap() {
///     let (a, b) = from_row(row.unwrap());
///     assert_eq!((a, b), (42u8, 2.5_f32));
/// }
/// ```
///
/// For more info on how to work with values please look at
/// [`Value`](../value/enum.Value.html) documentation.
#[derive(Debug)]
pub struct QueryResult<'a> {
    conn: ResultConnRef<'a>,
    columns: Vec<Column>,
    ok_packet: Option<OkPacket>,
    is_bin: bool,
}

impl<'a> QueryResult<'a> {
    fn new(conn: ResultConnRef<'a>,
           columns: Vec<Column>,
           ok_packet: Option<OkPacket>,
           is_bin: bool) -> QueryResult<'a>
    {
        QueryResult {
            conn: conn,
            columns: columns,
            ok_packet: ok_packet,
            is_bin: is_bin
        }
    }

    fn handle_if_more_results(&mut self) -> Option<MyResult<Row>> {
        if self.conn.status_flags.contains(consts::SERVER_MORE_RESULTS_EXISTS) {
            match self.conn.handle_result_set() {
                Ok((cols, ok_p)) => {
                    self.columns = cols;
                    self.ok_packet = ok_p;
                    None
                },
                Err(e) => return Some(Err(e)),
            }
        } else {
            None
        }
    }

    /// Returns
    /// [`OkPacket`'s](http://dev.mysql.com/doc/internals/en/packet-OK_Packet.html)
    /// affected rows.
    pub fn affected_rows(&self) -> u64 {
        self.conn.affected_rows
    }

    /// Returns
    /// [`OkPacket`'s](http://dev.mysql.com/doc/internals/en/packet-OK_Packet.html)
    /// last insert id.
    pub fn last_insert_id(&self) -> u64 {
        self.conn.last_insert_id
    }

    /// Returns
    /// [`OkPacket`'s](http://dev.mysql.com/doc/internals/en/packet-OK_Packet.html)
    /// warnings count.
    pub fn warnings(&self) -> u16 {
        self.ok_packet.as_ref().map(|ok_p| ok_p.warnings).unwrap_or(0u16)
    }

    /// Returns
    /// [`OkPacket`'s](http://dev.mysql.com/doc/internals/en/packet-OK_Packet.html)
    /// info.
    pub fn info(&self) -> Vec<u8> {
        if self.ok_packet.is_some() {
            self.ok_packet.as_ref().unwrap().info.clone()
        } else {
            Vec::with_capacity(0)
        }
    }

    /// Returns index of a `QueryResult`'s column by name.
    pub fn column_index<T: AsRef<str>>(&self, name: T) -> Option<usize> {
        let name = name.as_ref().as_bytes();
        for (i, c) in self.columns.iter().enumerate() {
            if c.name == name {
                return Some(i)
            }
        }
        None
    }

    /// Returns HashMap which maps column names to column indexes.
    pub fn column_indexes<'b, 'c>(&'b self) -> HashMap<String, usize> {
        let mut indexes = HashMap::new();
        for (i, column) in self.columns.iter().enumerate() {
            indexes.insert(from_utf8(&*column.name).unwrap().to_string(), i);
        }
        indexes
    }

    /// Returns a slice of a [`Column`s](struct.Column.html) which represents
    /// `QueryResult`'s columns if any.
    pub fn columns_ref(&self) -> &[Column] {
        self.columns.as_ref()
    }

    /// This predicate will help you if you are expecting multiple result sets.
    ///
    /// For example:
    ///
    /// ```ignore
    /// conn.query(r#"
    ///            CREATE PROCEDURE multi() BEGIN
    ///                SELECT 1;
    ///                SELECT 2;
    ///            END
    ///            "#);
    /// let mut result = conn.query("CALL multi()").unwrap();
    /// while result.more_results_exists() {
    ///     for x in result.by_ref() {
    ///         // On first iteration of `while` you will get result set from
    ///         // SELECT 1 and from SELECT 2 on second.
    ///     }
    /// }
    /// ```
    pub fn more_results_exists(&self) -> bool {
        self.conn.has_results
    }
}

impl<'a> Iterator for QueryResult<'a> {
    type Item = MyResult<Row>;

    fn next(&mut self) -> Option<MyResult<Row>> {
        let values = if self.is_bin {
            self.conn.next_bin(&self.columns)
        } else {
            self.conn.next_text(self.columns.len())
        };
        match values {
            Ok(values) => {
                match values {
                    Some(values) => Some(Ok(Row::new(values))),
                    None => self.handle_if_more_results(),
                }
            },
            Err(e) => Some(Err(e)),
        }
    }
}

impl<'a> Drop for QueryResult<'a> {
    fn drop(&mut self) {
        while self.conn.more_results_exists() {
            while let Some(_) = self.next() {}
        }
    }
}

/***
 *    88888888888                   888
 *        888                       888
 *        888                       888
 *        888      .d88b.  .d8888b  888888 .d8888b
 *        888     d8P  Y8b 88K      888    88K
 *        888     88888888 "Y8888b. 888    "Y8888b.
 *        888     Y8b.          X88 Y88b.       X88
 *        888      "Y8888   88888P'  "Y888  88888P'
 *
 *
 *
 */

#[cfg(test)]
#[allow(non_snake_case)]
mod test {
    use std::borrow::ToOwned;
    use std::default::Default;
    use super::Opts;

    static USER: &'static str = "root";
    static PASS: &'static str = "password";
    static ADDR: &'static str = "127.0.0.1";
    static PORT: u16          = 3307;

    #[cfg(feature = "openssl")]
    pub fn get_opts() -> Opts {
        let pwd: String = ::std::env::var("MYSQL_SERVER_PASS").unwrap_or(PASS.to_string());
        let port: u16 = ::std::env::var("MYSQL_SERVER_PORT").ok()
                                   .map(|my_port| my_port.parse().ok().unwrap_or(PORT))
                                   .unwrap_or(PORT);
        Opts {
            user: Some(USER.to_string()),
            pass: Some(pwd),
            ip_or_hostname: Some(ADDR.to_string()),
            tcp_port: port,
            init: vec!["SET GLOBAL sql_mode = 'TRADITIONAL'".to_owned()],
            ssl_opts: Some((::std::convert::From::from("tests/ca-cert.pem"), None)),
            ..Default::default()
        }
    }

    #[cfg(not(feature = "ssl"))]
    pub fn get_opts() -> Opts {
        let pwd: String = ::std::env::var("MYSQL_SERVER_PASS").unwrap_or(PASS.to_string());
        let port: u16 = ::std::env::var("MYSQL_SERVER_PORT").ok()
                                   .map(|my_port| my_port.parse().ok().unwrap_or(PORT))
                                   .unwrap_or(PORT);
        Opts {
            user: Some(USER.to_string()),
            pass: Some(pwd),
            ip_or_hostname: Some(ADDR.to_string()),
            tcp_port: port,
            init: vec!["SET GLOBAL sql_mode = 'TRADITIONAL'".to_owned()],
            ..Default::default()
        }
    }

    mod my_conn {
        use std::iter;
        use std::borrow::ToOwned;
        use std::fs;
        use std::io::Write;
        use time::{Tm, now};
        use super::super::{Conn, Opts, Row};
        use super::super::super::value::{ToValue, from_value};
        use super::super::super::value::Value::{NULL, Int, Bytes, Date};
        use super::get_opts;

        #[test]
        fn should_connect() {
            let mut conn = Conn::new(get_opts()).unwrap();
            let mode = conn.query("SELECT @@GLOBAL.sql_mode").unwrap().next().unwrap().unwrap().take(0).unwrap();
            let mode = from_value::<String>(mode);
            assert!(mode.contains("TRADITIONAL"));
            assert!(conn.ping());
        }
        #[test]
        fn should_connect_with_database() {
            let mut conn = Conn::new(Opts {
                db_name: Some("mysql".to_string()),
                ..get_opts()
            }).unwrap();
            assert_eq!(conn.query("SELECT DATABASE()").unwrap().next().unwrap().unwrap().unwrap(),
                       vec![Bytes(b"mysql".to_vec())]);
        }
        #[test]
        fn should_connect_by_hostname() {
            let mut conn = Conn::new(Opts {
                db_name: Some("mysql".to_string()),
                ip_or_hostname: Some("localhost".to_string()),
                ..get_opts()
            }).unwrap();
            assert_eq!(conn.query("SELECT DATABASE()").unwrap().next().unwrap().unwrap().unwrap(),
                       vec![Bytes(b"mysql".to_vec())]);
        }
        #[test]
        fn should_execute_queryes_and_parse_results() {
            let mut conn = Conn::new(get_opts()).unwrap();
            assert!(conn.query("CREATE TEMPORARY TABLE x.tbl(\
                                    a TEXT,\
                                    b INT,\
                                    c INT UNSIGNED,\
                                    d DATE,\
                                    e FLOAT
                                )").is_ok());
            assert!(conn.query("INSERT INTO x.tbl(a, b, c, d, e) VALUES (\
                                    'hello',\
                                    -123,\
                                    123,\
                                    '2014-05-05',\
                                    123.123\
                                )").is_ok());
            assert!(conn.query("INSERT INTO x.tbl(a, b, c, d, e) VALUES (\
                                    'world',\
                                    -321,\
                                    321,\
                                    '2014-06-06',\
                                    321.321\
                                )").is_ok());
            assert!(conn.query("SELECT * FROM unexisted").is_err());
            assert!(conn.query("SELECT * FROM x.tbl").is_ok());
            // Drop
            assert!(conn.query("UPDATE x.tbl SET a = 'foo'").is_ok());
            assert_eq!(conn.affected_rows, 2);
            assert!(conn.query("SELECT * FROM x.tbl WHERE a = 'bar'").unwrap().next().is_none());
            for (i, row) in conn.query("SELECT * FROM x.tbl")
                                .unwrap().enumerate() {
                let row = row.unwrap();
                if i == 0 {
                    assert_eq!(row[0], Bytes(b"foo".to_vec()));
                    assert_eq!(row[1], Bytes(b"-123".to_vec()));
                    assert_eq!(row[2], Bytes(b"123".to_vec()));
                    assert_eq!(row[3], Bytes(b"2014-05-05".to_vec()));
                    assert_eq!(row[4], Bytes(b"123.123".to_vec()));
                } else if i == 1 {
                    assert_eq!(row[0], Bytes(b"foo".to_vec()));
                    assert_eq!(row[1], Bytes(b"-321".to_vec()));
                    assert_eq!(row[2], Bytes(b"321".to_vec()));
                    assert_eq!(row[3], Bytes(b"2014-06-06".to_vec()));
                    assert_eq!(row[4], Bytes(b"321.321".to_vec()));
                } else {
                    unreachable!();
                }
            }
        }
        #[test]
        fn should_parse_large_text_result() {
            let mut conn = Conn::new(get_opts()).unwrap();
            assert_eq!(
                conn.query("SELECT REPEAT('A', 20000000)").unwrap().next().unwrap().unwrap(),
                Row::new(vec![Bytes(iter::repeat(b'A').take(20_000_000).collect())])
            );
        }
        #[test]
        fn should_execute_statements_and_parse_results() {
            let mut conn = Conn::new(get_opts()).unwrap();
            assert!(conn.query("CREATE TEMPORARY TABLE x.tbl(\
                                    a TEXT,\
                                    b INT,\
                                    c INT UNSIGNED,\
                                    d DATE,\
                                    e DOUBLE\
                                )").is_ok());
            let _ = conn.prepare("INSERT INTO x.tbl(a, b, c, d, e)\
                          VALUES (?, ?, ?, ?, ?)")
            .and_then(|mut stmt| {
                let tm = Tm { tm_year: 114, tm_mon: 4, tm_mday: 5, tm_hour: 0,
                              tm_min: 0, tm_sec: 0, tm_nsec: 0, ..now() };
                let hello = b"hello".to_vec();
                assert!(stmt.execute((&hello, -123, 123, tm.to_timespec(), 123.123f64)).is_ok());
                assert!(stmt.execute(&[
                    &b"world".to_vec() as &ToValue,
                    &NULL as &ToValue,
                    &NULL as &ToValue,
                    &NULL as &ToValue,
                    &321.321f64 as &ToValue
                ][..]).is_ok());
                Ok(())
            }).unwrap();
            let _ = conn.prepare("SELECT * from x.tbl").and_then(|mut stmt| {
                for (i, row) in stmt.execute(()).unwrap().enumerate() {
                    let mut row = row.unwrap();
                    if i == 0 {
                        assert_eq!(row[0], Bytes(b"hello".to_vec()));
                        assert_eq!(row[1], Int(-123i64));
                        assert_eq!(row[2], Int(123i64));
                        assert_eq!(row[3], Date(2014u16, 5u8, 5u8, 0u8, 0u8, 0u8, 0u32));
                        assert_eq!(from_value::<f64>(row.take(4).unwrap()), 123.123);
                    } else if i == 1 {
                        assert_eq!(row[0], Bytes(b"world".to_vec()));
                        assert_eq!(row[1], NULL);
                        assert_eq!(row[2], NULL);
                        assert_eq!(row[3], NULL);
                        assert_eq!(from_value::<f64>(row.take(4).unwrap()), 321.321);
                    } else {
                        unreachable!();
                    }
                }
                Ok(())
            }).unwrap();
            let mut result = conn.prep_exec("SELECT ?, ?, ?", ("hello", 1, 1.1)).unwrap();
            let row = result.next().unwrap();
            let mut row = row.unwrap();
            assert_eq!(from_value::<String>(row.take(0).unwrap()), "hello".to_string());
            assert_eq!(from_value::<i8>(row.take(1).unwrap()), 1);
            assert_eq!(from_value::<f32>(row.take(2).unwrap()), 1.1);
        }
        #[test]
        fn should_parse_large_binary_result() {
            let mut conn = Conn::new(get_opts()).unwrap();
            let mut stmt = conn.prepare("SELECT REPEAT('A', 20000000);").unwrap();
            assert_eq!(
                stmt.execute(()).unwrap().next().unwrap().unwrap(),
                Row::new(vec![Bytes(iter::repeat(b'A').take(20_000_000).collect())])
            );
        }
        #[test]
        fn should_start_commit_and_rollback_transactions() {
            let mut conn = Conn::new(get_opts()).unwrap();
            assert!(conn.query("CREATE TEMPORARY TABLE x.tbl(a INT)").is_ok());
            let _ = conn.start_transaction(false, None, None).and_then(|mut t| {
                assert!(t.query("INSERT INTO x.tbl(a) VALUES(1)").is_ok());
                assert!(t.query("INSERT INTO x.tbl(a) VALUES(2)").is_ok());
                assert!(t.commit().is_ok());
                Ok(())
            }).unwrap();
            assert_eq!(conn.query("SELECT COUNT(a) from x.tbl").unwrap().next().unwrap().unwrap(),
                       Row::new(vec![Bytes(b"2".to_vec())]));
            let _ = conn.start_transaction(false, None, None).and_then(|mut t| {
                assert!(t.query("INSERT INTO tbl(a) VALUES(1)").is_err());
                Ok(())
                // implicit rollback
            }).unwrap();
            assert_eq!(conn.query("SELECT COUNT(a) from x.tbl").unwrap().next().unwrap().unwrap(),
                       Row::new(vec![Bytes(b"2".to_vec())]));
            let _ = conn.start_transaction(false, None, None).and_then(|mut t| {
                assert!(t.query("INSERT INTO x.tbl(a) VALUES(1)").is_ok());
                assert!(t.query("INSERT INTO x.tbl(a) VALUES(2)").is_ok());
                assert!(t.rollback().is_ok());
                Ok(())
            }).unwrap();
            assert_eq!(conn.query("SELECT COUNT(a) from x.tbl").unwrap().next().unwrap().unwrap(),
                       Row::new(vec![Bytes(b"2".to_vec())]));
            let _ = conn.start_transaction(false, None, None).and_then(|mut t| {
                let _ = t.prepare("INSERT INTO x.tbl(a) VALUES(?)")
                .and_then(|mut stmt| {
                    assert!(stmt.execute((3,)).is_ok());
                    assert!(stmt.execute((4,)).is_ok());
                    Ok(())
                }).unwrap();
                assert!(t.commit().is_ok());
                Ok(())
            }).unwrap();
            assert_eq!(conn.query("SELECT COUNT(a) from x.tbl").unwrap().next().unwrap().unwrap(),
                       Row::new(vec![Bytes(b"4".to_vec())]));
            let _ = conn.start_transaction(false, None, None). and_then(|mut t| {
                t.prep_exec("INSERT INTO x.tbl(a) VALUES(?)", (5,)).unwrap();
                t.prep_exec("INSERT INTO x.tbl(a) VALUES(?)", (6,)).unwrap();
                Ok(())
            }).unwrap();
        }
        #[test]
        fn should_handle_LOCAL_INFILE() {
            let mut conn = Conn::new(get_opts()).unwrap();
            assert!(conn.query("CREATE TEMPORARY TABLE x.tbl(a TEXT)").is_ok());
            let path = ::std::path::PathBuf::from("local_infile.txt");
            {
                let mut file = fs::File::create(&path).unwrap();
                let _ = file.write(b"AAAAAA\n");
                let _ = file.write(b"BBBBBB\n");
                let _ = file.write(b"CCCCCC\n");
            }
            let query = format!("LOAD DATA LOCAL INFILE '{}' INTO TABLE x.tbl",
                                path.to_str().unwrap().to_owned());
            conn.query(query).unwrap();
            for (i, row) in conn.query("SELECT * FROM x.tbl")
                                .unwrap().enumerate() {
                let row = row.unwrap();
                match i {
                    0 => assert_eq!(row.unwrap(), vec!(Bytes(b"AAAAAA".to_vec()))),
                    1 => assert_eq!(row.unwrap(), vec!(Bytes(b"BBBBBB".to_vec()))),
                    2 => assert_eq!(row.unwrap(), vec!(Bytes(b"CCCCCC".to_vec()))),
                    _ => unreachable!()
                }
            }
            let _ = fs::remove_file(&path);
        }
        #[test]
        fn should_reset_connection() {
            let mut conn = Conn::new(get_opts()).unwrap();
            assert!(conn.query("CREATE TEMPORARY TABLE `db`.`test` \
                                (`test` VARCHAR(255) NULL);").is_ok());
            assert!(conn.query("SELECT * FROM `db`.`test`;").is_ok());
            assert!(conn.reset().is_ok());
            assert!(conn.query("SELECT * FROM `db`.`test`;").is_err());
        }

        #[test]
        #[cfg(any(feature = "pipe", feature = "socket"))]
        fn should_handle_multi_resultset() {
            let mut conn = Conn::new(Opts {
                prefer_socket: false,
                db_name: Some("mysql".to_string()),
                ..get_opts()
            }).unwrap();
            assert!(conn.query("DROP PROCEDURE IF EXISTS multi").is_ok());
            assert!(conn.query(r#"CREATE PROCEDURE multi() BEGIN
                                      SELECT 1;
                                      SELECT 1;
                                  END"#).is_ok());
            for (i, row) in conn.query("CALL multi()")
                                .unwrap().enumerate() {
                match i {
                    0 | 1 => assert_eq!(row.unwrap().unwrap(), vec![Bytes(b"1".to_vec())]),
                    _ => unreachable!(),
                }
            }
            let mut result = conn.query("SELECT 1; SELECT 2; SELECT 3;").unwrap();
            let mut i = 0;
            while { i += 1; result.more_results_exists() } {
                for row in result.by_ref() {
                    match i {
                        1 => assert_eq!(row.unwrap(), Row::new(vec![Bytes(b"1".to_vec())])),
                        2 => assert_eq!(row.unwrap(), Row::new(vec![Bytes(b"2".to_vec())])),
                        3 => assert_eq!(row.unwrap(), Row::new(vec![Bytes(b"3".to_vec())])),
                        _ => unreachable!(),
                    }
                }
            }
            assert_eq!(i, 4);
        }
    }

    #[cfg(feature = "nightly")]
    mod bench {
        use test;
        use super::get_opts;
        use super::super::{Conn};
        use super::super::super::value::Value::NULL;

        #[bench]
        fn simple_exec(bencher: &mut test::Bencher) {
            let mut conn = Conn::new(get_opts()).unwrap();
            bencher.iter(|| { let _ = conn.query("DO 1"); })
        }

        #[bench]
        fn prepared_exec(bencher: &mut test::Bencher) {
            let mut conn = Conn::new(get_opts()).unwrap();
            let mut stmt = conn.prepare("DO 1").unwrap();
            bencher.iter(|| { let _ = stmt.execute(()); })
        }

        #[bench]
        fn prepare_and_exec(bencher: &mut test::Bencher) {
            let mut conn = Conn::new(get_opts()).unwrap();
            bencher.iter(|| {
                let mut stmt = conn.prepare("SELECT ?").unwrap();
                let _ = stmt.execute((0,)).unwrap();
            })
        }

        #[bench]
        fn simple_query_row(bencher: &mut test::Bencher) {
            let mut conn = Conn::new(get_opts()).unwrap();
            bencher.iter(|| { let _ = conn.query("SELECT 1"); })
        }

        #[bench]
        fn simple_prepared_query_row(bencher: &mut test::Bencher) {
            let mut conn = Conn::new(get_opts()).unwrap();
            let mut stmt = conn.prepare("SELECT 1").unwrap();
            bencher.iter(|| { let _ = stmt.execute(()); })
        }

        #[bench]
        fn simple_prepared_query_row_with_param(bencher: &mut test::Bencher) {
            let mut conn = Conn::new(get_opts()).unwrap();
            let mut stmt = conn.prepare("SELECT ?").unwrap();
            bencher.iter(|| { let _ = stmt.execute((0,)); })
        }

        #[bench]
        fn simple_prepared_query_row_with_5_params(bencher: &mut test::Bencher) {
            let mut conn = Conn::new(get_opts()).unwrap();
            let mut stmt = conn.prepare("SELECT ?, ?, ?, ?, ?").unwrap();
            let params = (42i8, b"123456".to_vec(), 1.618f64, NULL, 1i8);
            bencher.iter(|| { let _ = stmt.execute(&params); })
        }

        #[bench]
        fn select_large_string(bencher: &mut test::Bencher) {
            let mut conn = Conn::new(get_opts()).unwrap();
            bencher.iter(|| { let _ = conn.query("SELECT REPEAT('A', 10000)"); })
        }

        #[bench]
        fn select_prepared_large_string(bencher: &mut test::Bencher) {
            let mut conn = Conn::new(get_opts()).unwrap();
            let mut stmt = conn.prepare("SELECT REPEAT('A', 10000)").unwrap();
            bencher.iter(|| { let _ = stmt.execute(()); })
        }
    }
}<|MERGE_RESOLUTION|>--- conflicted
+++ resolved
@@ -716,28 +716,6 @@
         return Ok(conn);
     }
 
-<<<<<<< HEAD
-    /// Resets `Conn` (drops state then reconnects).
-    pub fn reset(&mut self) -> MyResult<()> {
-        if self.server_version > (5, 7, 2) {
-            try!(self.write_command(Command::COM_RESET_CONNECTION));
-            self.read_packet()
-            .and_then(|pld| {
-                match pld[0] {
-                    0 => {
-                        let ok = try!(OkPacket::from_payload(pld.as_ref()));
-                        self.handle_ok(&ok);
-                        self.last_command = 0;
-                        self.stmts.clear();
-                        Ok(())
-                    },
-                    _ => {
-                        let err = try!(ErrPacket::from_payload(pld.as_ref(), self.capability_flags));
-                        Err(MySqlError(err.into()))
-                    }
-                }
-            })
-=======
     fn soft_reset(&mut self) -> MyResult<()> {
         try!(self.write_command(Command::COM_RESET_CONNECTION));
         self.read_packet().and_then(|pld| {
@@ -782,7 +760,6 @@
                 Ok(_) => Ok(()),
                 _ => self.hard_reset()
             }
->>>>>>> bcd2e598
         } else {
             self.hard_reset()
         }
